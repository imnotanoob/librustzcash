//! *An SQLite-based Zcash light client.*
//!
//! `zcash_client_sqlite` contains complete SQLite-based implementations of the [`WalletRead`],
//! [`WalletWrite`], and [`BlockSource`] traits from the [`zcash_client_backend`] crate. In
//! combination with [`zcash_client_backend`], it provides a full implementation of a SQLite-backed
//! client for the Zcash network.
//!
//! # Design
//!
//! The light client is built around two SQLite databases:
//!
//! - A cache database, used to inform the light client about new [`CompactBlock`]s. It is
//!   read-only within all light client APIs *except* for [`init_cache_database`] which
//!   can be used to initialize the database.
//!
//! - A data database, where the light client's state is stored. It is read-write within
//!   the light client APIs, and **assumed to be read-only outside these APIs**. Callers
//!   **MUST NOT** write to the database without using these APIs. Callers **MAY** read
//!   the database directly in order to extract information for display to users.
//!
//! ## Feature flags
#![doc = document_features::document_features!()]
//!
//! [`WalletRead`]: zcash_client_backend::data_api::WalletRead
//! [`WalletWrite`]: zcash_client_backend::data_api::WalletWrite
//! [`BlockSource`]: zcash_client_backend::data_api::chain::BlockSource
//! [`CompactBlock`]: zcash_client_backend::proto::compact_formats::CompactBlock
//! [`init_cache_database`]: crate::chain::init::init_cache_database

#![cfg_attr(docsrs, feature(doc_cfg))]
#![cfg_attr(docsrs, feature(doc_auto_cfg))]
// Catch documentation errors caused by code changes.
#![deny(rustdoc::broken_intra_doc_links)]

use incrementalmerkletree::{Position, Retention};
use maybe_rayon::{
    prelude::{IndexedParallelIterator, ParallelIterator},
    slice::ParallelSliceMut,
};
use nonempty::NonEmpty;
use rusqlite::{self, Connection};
use secrecy::{ExposeSecret, SecretVec};
use shardtree::{error::ShardTreeError, ShardTree};
use std::{
    borrow::Borrow, collections::HashMap, convert::AsRef, fmt, num::NonZeroU32, ops::Range,
    path::Path,
};
use subtle::ConditionallySelectable;
<<<<<<< HEAD
use zcash_primitives::{
    block::BlockHash,
    consensus::{self, BlockHeight},
    memo::{Memo, MemoBytes},
    transaction::{components::amount::NonNegativeAmount, Transaction, TxId},
    zip32::{self, DiversifierIndex},
};
use zip32::fingerprint::SeedFingerprint;
=======
use tracing::{debug, trace, warn};
>>>>>>> 3877c38a

use zcash_client_backend::{
    address::UnifiedAddress,
    data_api::{
        self,
        chain::{BlockSource, ChainState, CommitmentTreeRoot},
        scanning::{ScanPriority, ScanRange},
        Account, AccountBirthday, AccountSource, BlockMetadata, DecryptedTransaction, InputSource,
        NullifierQuery, ScannedBlock, SeedRelevance, SentTransaction, SpendableNotes,
        WalletCommitmentTrees, WalletRead, WalletSummary, WalletWrite, SAPLING_SHARD_HEIGHT,
    },
    keys::{
        AddressGenerationError, UnifiedAddressRequest, UnifiedFullViewingKey, UnifiedSpendingKey,
    },
    proto::compact_formats::CompactBlock,
    wallet::{Note, NoteId, ReceivedNote, Recipient, WalletTransparentOutput},
    DecryptedOutput, PoolType, ShieldedProtocol, TransferType,
};
use zcash_keys::address::Address;
use zcash_primitives::{
    block::BlockHash,
    consensus::{self, BlockHeight},
    memo::{Memo, MemoBytes},
    transaction::{components::amount::NonNegativeAmount, Transaction, TxId},
    zip32::{self, DiversifierIndex, Scope},
};
use zip32::fingerprint::SeedFingerprint;

use crate::{error::SqliteClientError, wallet::commitment_tree::SqliteShardStore};

#[cfg(feature = "orchard")]
use {
    incrementalmerkletree::frontier::Frontier,
    shardtree::store::{Checkpoint, ShardStore},
    std::collections::BTreeMap,
    zcash_client_backend::data_api::ORCHARD_SHARD_HEIGHT,
};

#[cfg(feature = "transparent-inputs")]
use {
    zcash_client_backend::wallet::TransparentAddressMetadata,
    zcash_primitives::{legacy::TransparentAddress, transaction::components::OutPoint},
};

#[cfg(feature = "unstable")]
use {
    crate::chain::{fsblockdb_with_blocks, BlockMeta},
    std::path::PathBuf,
    std::{fs, io},
};

pub mod chain;
pub mod error;
pub mod wallet;
use wallet::{
    commitment_tree::{self, put_shard_roots},
    SubtreeScanProgress,
};

#[cfg(test)]
mod testing;

/// The maximum number of blocks the wallet is allowed to rewind. This is
/// consistent with the bound in zcashd, and allows block data deeper than
/// this delta from the chain tip to be pruned.
pub(crate) const PRUNING_DEPTH: u32 = 100;

/// The number of blocks to verify ahead when the chain tip is updated.
pub(crate) const VERIFY_LOOKAHEAD: u32 = 10;

pub(crate) const SAPLING_TABLES_PREFIX: &str = "sapling";

#[cfg(feature = "orchard")]
pub(crate) const ORCHARD_TABLES_PREFIX: &str = "orchard";

#[cfg(not(feature = "orchard"))]
pub(crate) const UA_ORCHARD: bool = false;
#[cfg(feature = "orchard")]
pub(crate) const UA_ORCHARD: bool = true;

#[cfg(not(feature = "transparent-inputs"))]
pub(crate) const UA_TRANSPARENT: bool = false;
#[cfg(feature = "transparent-inputs")]
pub(crate) const UA_TRANSPARENT: bool = true;

pub(crate) const DEFAULT_UA_REQUEST: UnifiedAddressRequest =
    UnifiedAddressRequest::unsafe_new(UA_ORCHARD, true, UA_TRANSPARENT);

/// The ID type for accounts.
#[derive(Debug, Copy, Clone, PartialEq, Eq, Hash, Default)]
pub struct AccountId(u32);

impl ConditionallySelectable for AccountId {
    fn conditional_select(a: &Self, b: &Self, choice: subtle::Choice) -> Self {
        AccountId(ConditionallySelectable::conditional_select(
            &a.0, &b.0, choice,
        ))
    }
}

/// An opaque type for received note identifiers.
#[derive(Debug, Copy, Clone, PartialEq, Eq, PartialOrd, Ord)]
pub struct ReceivedNoteId(pub(crate) ShieldedProtocol, pub(crate) i64);

impl fmt::Display for ReceivedNoteId {
    fn fmt(&self, f: &mut fmt::Formatter) -> fmt::Result {
        match self {
            ReceivedNoteId(protocol, id) => write!(f, "Received {:?} Note: {}", protocol, id),
        }
    }
}

/// A newtype wrapper for sqlite primary key values for the utxos
/// table.
#[derive(Debug, Copy, Clone, PartialEq, Eq)]
pub struct UtxoId(pub i64);

/// A wrapper for the SQLite connection to the wallet database.
pub struct WalletDb<C, P> {
    conn: C,
    params: P,
}

/// A wrapper for a SQLite transaction affecting the wallet database.
pub struct SqlTransaction<'conn>(pub(crate) &'conn rusqlite::Transaction<'conn>);

impl Borrow<rusqlite::Connection> for SqlTransaction<'_> {
    fn borrow(&self) -> &rusqlite::Connection {
        self.0
    }
}

impl<P: consensus::Parameters + Clone> WalletDb<Connection, P> {
    /// Construct a connection to the wallet database stored at the specified path.
    pub fn for_path<F: AsRef<Path>>(path: F, params: P) -> Result<Self, rusqlite::Error> {
        Connection::open(path).and_then(move |conn| {
            rusqlite::vtab::array::load_module(&conn)?;
            Ok(WalletDb { conn, params })
        })
    }

    pub fn transactionally<F, A, E: From<rusqlite::Error>>(&mut self, f: F) -> Result<A, E>
    where
        F: FnOnce(&mut WalletDb<SqlTransaction<'_>, P>) -> Result<A, E>,
    {
        let tx = self.conn.transaction()?;
        let mut wdb = WalletDb {
            conn: SqlTransaction(&tx),
            params: self.params.clone(),
        };
        let result = f(&mut wdb)?;
        tx.commit()?;
        Ok(result)
    }
}

impl<C: Borrow<rusqlite::Connection>, P: consensus::Parameters> InputSource for WalletDb<C, P> {
    type Error = SqliteClientError;
    type NoteRef = ReceivedNoteId;
    type AccountId = AccountId;

    fn get_spendable_note(
        &self,
        txid: &TxId,
        protocol: ShieldedProtocol,
        index: u32,
    ) -> Result<Option<ReceivedNote<Self::NoteRef, Note>>, Self::Error> {
        match protocol {
            ShieldedProtocol::Sapling => wallet::sapling::get_spendable_sapling_note(
                self.conn.borrow(),
                &self.params,
                txid,
                index,
            )
            .map(|opt| opt.map(|n| n.map_note(Note::Sapling))),
            ShieldedProtocol::Orchard => {
                #[cfg(feature = "orchard")]
                return wallet::orchard::get_spendable_orchard_note(
                    self.conn.borrow(),
                    &self.params,
                    txid,
                    index,
                )
                .map(|opt| opt.map(|n| n.map_note(Note::Orchard)));

                #[cfg(not(feature = "orchard"))]
                return Err(SqliteClientError::UnsupportedPoolType(PoolType::Shielded(
                    ShieldedProtocol::Orchard,
                )));
            }
        }
    }

    fn select_spendable_notes(
        &self,
        account: AccountId,
        target_value: NonNegativeAmount,
        _sources: &[ShieldedProtocol],
        anchor_height: BlockHeight,
        exclude: &[Self::NoteRef],
    ) -> Result<SpendableNotes<Self::NoteRef>, Self::Error> {
        Ok(SpendableNotes::new(
            wallet::sapling::select_spendable_sapling_notes(
                self.conn.borrow(),
                &self.params,
                account,
                target_value,
                anchor_height,
                exclude,
            )?,
            #[cfg(feature = "orchard")]
            wallet::orchard::select_spendable_orchard_notes(
                self.conn.borrow(),
                &self.params,
                account,
                target_value,
                anchor_height,
                exclude,
            )?,
        ))
    }

    #[cfg(feature = "transparent-inputs")]
    fn get_unspent_transparent_output(
        &self,
        outpoint: &OutPoint,
    ) -> Result<Option<WalletTransparentOutput>, Self::Error> {
        wallet::get_unspent_transparent_output(self.conn.borrow(), outpoint)
    }

    #[cfg(feature = "transparent-inputs")]
    fn get_unspent_transparent_outputs(
        &self,
        address: &TransparentAddress,
        max_height: BlockHeight,
        exclude: &[OutPoint],
    ) -> Result<Vec<WalletTransparentOutput>, Self::Error> {
        wallet::get_unspent_transparent_outputs(
            self.conn.borrow(),
            &self.params,
            address,
            max_height,
            exclude,
        )
    }
}

impl<C: Borrow<rusqlite::Connection>, P: consensus::Parameters> WalletRead for WalletDb<C, P> {
    type Error = SqliteClientError;
    type AccountId = AccountId;
    type Account = wallet::Account;

    fn get_account_ids(&self) -> Result<Vec<AccountId>, Self::Error> {
        wallet::get_account_ids(self.conn.borrow())
    }

    fn get_account(
        &self,
        account_id: Self::AccountId,
    ) -> Result<Option<Self::Account>, Self::Error> {
        wallet::get_account(self.conn.borrow(), &self.params, account_id)
    }

    fn get_derived_account(
        &self,
        seed: &SeedFingerprint,
        account_id: zip32::AccountId,
    ) -> Result<Option<Self::Account>, Self::Error> {
        wallet::get_derived_account(self.conn.borrow(), &self.params, seed, account_id)
    }

    fn validate_seed(
        &self,
        account_id: Self::AccountId,
        seed: &SecretVec<u8>,
    ) -> Result<bool, Self::Error> {
        if let Some(account) = self.get_account(account_id)? {
            if let AccountSource::Derived {
                seed_fingerprint,
                account_index,
            } = account.source()
            {
                wallet::seed_matches_derived_account(
                    &self.params,
                    seed,
                    &seed_fingerprint,
                    account_index,
                    &account.uivk(),
                )
            } else {
                Err(SqliteClientError::UnknownZip32Derivation)
            }
        } else {
            // Missing account is documented to return false.
            Ok(false)
        }
    }

    fn seed_relevance_to_derived_accounts(
        &self,
        seed: &SecretVec<u8>,
    ) -> Result<SeedRelevance<Self::AccountId>, Self::Error> {
        let mut has_accounts = false;
        let mut has_derived = false;
        let mut relevant_account_ids = vec![];

        for account_id in self.get_account_ids()? {
            has_accounts = true;
            let account = self.get_account(account_id)?.expect("account ID exists");

            // If the account is imported, the seed _might_ be relevant, but the only
            // way we could determine that is by brute-forcing the ZIP 32 account
            // index space, which we're not going to do. The method name indicates to
            // the caller that we only check derived accounts.
            if let AccountSource::Derived {
                seed_fingerprint,
                account_index,
            } = account.source()
            {
                has_derived = true;

                if wallet::seed_matches_derived_account(
                    &self.params,
                    seed,
                    &seed_fingerprint,
                    account_index,
                    &account.uivk(),
                )? {
                    // The seed is relevant to this account.
                    relevant_account_ids.push(account_id);
                }
            }
        }

        Ok(
            if let Some(account_ids) = NonEmpty::from_vec(relevant_account_ids) {
                SeedRelevance::Relevant { account_ids }
            } else if has_derived {
                SeedRelevance::NotRelevant
            } else if has_accounts {
                SeedRelevance::NoDerivedAccounts
            } else {
                SeedRelevance::NoAccounts
            },
        )
    }

    fn get_account_for_ufvk(
        &self,
        ufvk: &UnifiedFullViewingKey,
    ) -> Result<Option<Self::Account>, Self::Error> {
        wallet::get_account_for_ufvk(self.conn.borrow(), &self.params, ufvk)
    }

    fn get_current_address(
        &self,
        account: AccountId,
    ) -> Result<Option<UnifiedAddress>, Self::Error> {
        wallet::get_current_address(self.conn.borrow(), &self.params, account)
            .map(|res| res.map(|(addr, _)| addr))
    }

    fn get_account_birthday(&self, account: AccountId) -> Result<BlockHeight, Self::Error> {
        wallet::account_birthday(self.conn.borrow(), account).map_err(SqliteClientError::from)
    }

    fn get_wallet_birthday(&self) -> Result<Option<BlockHeight>, Self::Error> {
        wallet::wallet_birthday(self.conn.borrow()).map_err(SqliteClientError::from)
    }

    fn get_wallet_summary(
        &self,
        min_confirmations: u32,
    ) -> Result<Option<WalletSummary<Self::AccountId>>, Self::Error> {
        // This will return a runtime error if we call `get_wallet_summary` from two
        // threads at the same time, as transactions cannot nest.
        wallet::get_wallet_summary(
            &self.conn.borrow().unchecked_transaction()?,
            &self.params,
            min_confirmations,
            &SubtreeScanProgress,
        )
    }

    fn chain_height(&self) -> Result<Option<BlockHeight>, Self::Error> {
        wallet::scan_queue_extrema(self.conn.borrow())
            .map(|h| h.map(|range| *range.end()))
            .map_err(SqliteClientError::from)
    }

    fn get_block_hash(&self, block_height: BlockHeight) -> Result<Option<BlockHash>, Self::Error> {
        wallet::get_block_hash(self.conn.borrow(), block_height).map_err(SqliteClientError::from)
    }

    fn block_metadata(&self, height: BlockHeight) -> Result<Option<BlockMetadata>, Self::Error> {
        wallet::block_metadata(self.conn.borrow(), &self.params, height)
    }

    fn block_fully_scanned(&self) -> Result<Option<BlockMetadata>, Self::Error> {
        wallet::block_fully_scanned(self.conn.borrow(), &self.params)
    }

    fn get_max_height_hash(&self) -> Result<Option<(BlockHeight, BlockHash)>, Self::Error> {
        wallet::get_max_height_hash(self.conn.borrow()).map_err(SqliteClientError::from)
    }

    fn block_max_scanned(&self) -> Result<Option<BlockMetadata>, Self::Error> {
        wallet::block_max_scanned(self.conn.borrow(), &self.params)
    }

    fn suggest_scan_ranges(&self) -> Result<Vec<ScanRange>, Self::Error> {
        wallet::scanning::suggest_scan_ranges(self.conn.borrow(), ScanPriority::Historic)
            .map_err(SqliteClientError::from)
    }

    fn get_target_and_anchor_heights(
        &self,
        min_confirmations: NonZeroU32,
    ) -> Result<Option<(BlockHeight, BlockHeight)>, Self::Error> {
        wallet::get_target_and_anchor_heights(self.conn.borrow(), min_confirmations)
            .map_err(SqliteClientError::from)
    }

    fn get_min_unspent_height(&self) -> Result<Option<BlockHeight>, Self::Error> {
        wallet::get_min_unspent_height(self.conn.borrow()).map_err(SqliteClientError::from)
    }

    fn get_tx_height(&self, txid: TxId) -> Result<Option<BlockHeight>, Self::Error> {
        wallet::get_tx_height(self.conn.borrow(), txid).map_err(SqliteClientError::from)
    }

    fn get_unified_full_viewing_keys(
        &self,
    ) -> Result<HashMap<AccountId, UnifiedFullViewingKey>, Self::Error> {
        wallet::get_unified_full_viewing_keys(self.conn.borrow(), &self.params)
    }

    fn get_memo(&self, note_id: NoteId) -> Result<Option<Memo>, Self::Error> {
        let sent_memo = wallet::get_sent_memo(self.conn.borrow(), note_id)?;
        if sent_memo.is_some() {
            Ok(sent_memo)
        } else {
            wallet::get_received_memo(self.conn.borrow(), note_id)
        }
    }

    fn get_transaction(&self, txid: TxId) -> Result<Option<Transaction>, Self::Error> {
        wallet::get_transaction(self.conn.borrow(), &self.params, txid)
            .map(|res| res.map(|(_, tx)| tx))
    }

    fn get_sapling_nullifiers(
        &self,
        query: NullifierQuery,
    ) -> Result<Vec<(AccountId, sapling::Nullifier)>, Self::Error> {
        wallet::sapling::get_sapling_nullifiers(self.conn.borrow(), query)
    }

    #[cfg(feature = "orchard")]
    fn get_orchard_nullifiers(
        &self,
        query: NullifierQuery,
    ) -> Result<Vec<(AccountId, orchard::note::Nullifier)>, Self::Error> {
        wallet::orchard::get_orchard_nullifiers(self.conn.borrow(), query)
    }

    #[cfg(feature = "transparent-inputs")]
    fn get_transparent_receivers(
        &self,
        account: AccountId,
    ) -> Result<HashMap<TransparentAddress, Option<TransparentAddressMetadata>>, Self::Error> {
        wallet::get_transparent_receivers(self.conn.borrow(), &self.params, account)
    }

    #[cfg(feature = "transparent-inputs")]
    fn get_transparent_balances(
        &self,
        account: AccountId,
        max_height: BlockHeight,
    ) -> Result<HashMap<TransparentAddress, NonNegativeAmount>, Self::Error> {
        wallet::get_transparent_balances(self.conn.borrow(), &self.params, account, max_height)
    }
}

impl<P: consensus::Parameters> WalletWrite for WalletDb<rusqlite::Connection, P> {
    type UtxoRef = UtxoId;

    fn create_account(
        &mut self,
        seed: &SecretVec<u8>,
        birthday: &AccountBirthday,
    ) -> Result<(AccountId, UnifiedSpendingKey), Self::Error> {
        self.transactionally(|wdb| {
            let seed_fingerprint =
                SeedFingerprint::from_seed(seed.expose_secret()).ok_or_else(|| {
                    SqliteClientError::BadAccountData(
                        "Seed must be between 32 and 252 bytes in length.".to_owned(),
                    )
                })?;
            let account_index = wallet::max_zip32_account_index(wdb.conn.0, &seed_fingerprint)?
                .map(|a| a.next().ok_or(SqliteClientError::AccountIdOutOfRange))
                .transpose()?
                .unwrap_or(zip32::AccountId::ZERO);

            let usk =
                UnifiedSpendingKey::from_seed(&wdb.params, seed.expose_secret(), account_index)
                    .map_err(|_| SqliteClientError::KeyDerivationError(account_index))?;
            let ufvk = usk.to_unified_full_viewing_key();

            let account_id = wallet::add_account(
                wdb.conn.0,
                &wdb.params,
                AccountSource::Derived {
                    seed_fingerprint,
                    account_index,
                },
                wallet::ViewingKey::Full(Box::new(ufvk)),
                birthday,
            )?;

            Ok((account_id, usk))
        })
    }

    fn get_next_available_address(
        &mut self,
        account: AccountId,
        request: UnifiedAddressRequest,
    ) -> Result<Option<UnifiedAddress>, Self::Error> {
        self.transactionally(
            |wdb| match wdb.get_unified_full_viewing_keys()?.get(&account) {
                Some(ufvk) => {
                    let search_from =
                        match wallet::get_current_address(wdb.conn.0, &wdb.params, account)? {
                            Some((_, mut last_diversifier_index)) => {
                                last_diversifier_index.increment().map_err(|_| {
                                    AddressGenerationError::DiversifierSpaceExhausted
                                })?;
                                last_diversifier_index
                            }
                            None => DiversifierIndex::default(),
                        };

                    let (addr, diversifier_index) = ufvk.find_address(search_from, request)?;

                    wallet::insert_address(
                        wdb.conn.0,
                        &wdb.params,
                        account,
                        diversifier_index,
                        &addr,
                    )?;

                    Ok(Some(addr))
                }
                None => Ok(None),
            },
        )
    }

    fn update_chain_tip(&mut self, tip_height: BlockHeight) -> Result<(), Self::Error> {
        let tx = self.conn.transaction()?;
        wallet::scanning::update_chain_tip(&tx, &self.params, tip_height)?;
        tx.commit()?;
        Ok(())
    }

    #[tracing::instrument(skip_all, fields(height = blocks.first().map(|b| u32::from(b.height())), count = blocks.len()))]
    #[allow(clippy::type_complexity)]
    fn put_blocks(
        &mut self,
        from_state: &ChainState,
        blocks: Vec<ScannedBlock<Self::AccountId>>,
    ) -> Result<(), Self::Error> {
        struct BlockPositions {
            height: BlockHeight,
            sapling_start_position: Position,
            #[cfg(feature = "orchard")]
            orchard_start_position: Position,
        }

        self.transactionally(|wdb| {
            let start_positions = blocks.first().map(|block| BlockPositions {
                height: block.height(),
                sapling_start_position: Position::from(
                    u64::from(block.sapling().final_tree_size())
                        - u64::try_from(block.sapling().commitments().len()).unwrap(),
                ),
                #[cfg(feature = "orchard")]
                orchard_start_position: Position::from(
                    u64::from(block.orchard().final_tree_size())
                        - u64::try_from(block.orchard().commitments().len()).unwrap(),
                ),
            });
            let mut sapling_commitments = vec![];
            #[cfg(feature = "orchard")]
            let mut orchard_commitments = vec![];
            let mut last_scanned_height = None;
            let mut note_positions = vec![];
            for block in blocks.into_iter() {
                if last_scanned_height
                    .iter()
                    .any(|prev| block.height() != *prev + 1)
                {
                    return Err(SqliteClientError::NonSequentialBlocks);
                }

                // Insert the block into the database.
                wallet::put_block(
                    wdb.conn.0,
                    block.height(),
                    block.block_hash(),
                    block.block_time(),
                    block.sapling().final_tree_size(),
                    block.sapling().commitments().len().try_into().unwrap(),
                    #[cfg(feature = "orchard")]
                    block.orchard().final_tree_size(),
                    #[cfg(feature = "orchard")]
                    block.orchard().commitments().len().try_into().unwrap(),
                )?;

                for tx in block.transactions() {
                    let tx_row = wallet::put_tx_meta(wdb.conn.0, tx, block.height())?;

                    // Mark notes as spent and remove them from the scanning cache
                    for spend in tx.sapling_spends() {
                        wallet::sapling::mark_sapling_note_spent(wdb.conn.0, tx_row, spend.nf())?;
                    }
                    #[cfg(feature = "orchard")]
                    for spend in tx.orchard_spends() {
                        wallet::orchard::mark_orchard_note_spent(wdb.conn.0, tx_row, spend.nf())?;
                    }

                    for output in tx.sapling_outputs() {
                        // Check whether this note was spent in a later block range that
                        // we previously scanned.
                        let spent_in = output
                            .nf()
                            .map(|nf| {
                                wallet::query_nullifier_map(
                                    wdb.conn.0,
                                    ShieldedProtocol::Sapling,
                                    nf,
                                )
                            })
                            .transpose()?
                            .flatten();

                        wallet::sapling::put_received_note(wdb.conn.0, output, tx_row, spent_in)?;
                    }
                    #[cfg(feature = "orchard")]
                    for output in tx.orchard_outputs() {
                        // Check whether this note was spent in a later block range that
                        // we previously scanned.
                        let spent_in = output
                            .nf()
                            .map(|nf| {
                                wallet::query_nullifier_map(
                                    wdb.conn.0,
                                    ShieldedProtocol::Orchard,
                                    &nf.to_bytes(),
                                )
                            })
                            .transpose()?
                            .flatten();

                        wallet::orchard::put_received_note(wdb.conn.0, output, tx_row, spent_in)?;
                    }
                }

                // Insert the new nullifiers from this block into the nullifier map.
                wallet::insert_nullifier_map(
                    wdb.conn.0,
                    block.height(),
                    ShieldedProtocol::Sapling,
                    block.sapling().nullifier_map(),
                )?;
                #[cfg(feature = "orchard")]
                wallet::insert_nullifier_map(
                    wdb.conn.0,
                    block.height(),
                    ShieldedProtocol::Orchard,
                    &block
                        .orchard()
                        .nullifier_map()
                        .iter()
                        .map(|(txid, idx, nfs)| {
                            (*txid, *idx, nfs.iter().map(|nf| nf.to_bytes()).collect())
                        })
                        .collect::<Vec<_>>(),
                )?;

                note_positions.extend(block.transactions().iter().flat_map(|wtx| {
                    let iter = wtx.sapling_outputs().iter().map(|out| {
                        (
                            ShieldedProtocol::Sapling,
                            out.note_commitment_tree_position(),
                        )
                    });
                    #[cfg(feature = "orchard")]
                    let iter = iter.chain(wtx.orchard_outputs().iter().map(|out| {
                        (
                            ShieldedProtocol::Orchard,
                            out.note_commitment_tree_position(),
                        )
                    }));

                    iter
                }));

                last_scanned_height = Some(block.height());
                let block_commitments = block.into_commitments();
                trace!(
                    "Sapling commitments for {:?}: {:?}",
                    last_scanned_height,
                    block_commitments
                        .sapling
                        .iter()
                        .map(|(_, r)| *r)
                        .collect::<Vec<_>>()
                );
                #[cfg(feature = "orchard")]
                trace!(
                    "Orchard commitments for {:?}: {:?}",
                    last_scanned_height,
                    block_commitments
                        .orchard
                        .iter()
                        .map(|(_, r)| *r)
                        .collect::<Vec<_>>()
                );

                sapling_commitments.extend(block_commitments.sapling.into_iter().map(Some));
                #[cfg(feature = "orchard")]
                orchard_commitments.extend(block_commitments.orchard.into_iter().map(Some));
            }

            // Prune the nullifier map of entries we no longer need.
            if let Some(meta) = wdb.block_fully_scanned()? {
                wallet::prune_nullifier_map(
                    wdb.conn.0,
                    meta.block_height().saturating_sub(PRUNING_DEPTH),
                )?;
            }

            // We will have a start position and a last scanned height in all cases where
            // `blocks` is non-empty.
            if let Some((start_positions, last_scanned_height)) =
                start_positions.zip(last_scanned_height)
            {
                // Create subtrees from the note commitments in parallel.
                const CHUNK_SIZE: usize = 1024;
                let sapling_subtrees = sapling_commitments
                    .par_chunks_mut(CHUNK_SIZE)
                    .enumerate()
                    .filter_map(|(i, chunk)| {
                        let start =
                            start_positions.sapling_start_position + (i * CHUNK_SIZE) as u64;
                        let end = start + chunk.len() as u64;

                        shardtree::LocatedTree::from_iter(
                            start..end,
                            SAPLING_SHARD_HEIGHT.into(),
                            chunk.iter_mut().map(|n| n.take().expect("always Some")),
                        )
                    })
                    .map(|res| (res.subtree, res.checkpoints))
                    .collect::<Vec<_>>();

                #[cfg(feature = "orchard")]
                let orchard_subtrees = orchard_commitments
                    .par_chunks_mut(CHUNK_SIZE)
                    .enumerate()
                    .filter_map(|(i, chunk)| {
                        let start =
                            start_positions.orchard_start_position + (i * CHUNK_SIZE) as u64;
                        let end = start + chunk.len() as u64;

                        shardtree::LocatedTree::from_iter(
                            start..end,
                            ORCHARD_SHARD_HEIGHT.into(),
                            chunk.iter_mut().map(|n| n.take().expect("always Some")),
                        )
                    })
                    .map(|res| (res.subtree, res.checkpoints))
                    .collect::<Vec<_>>();

                // Collect the complete set of Sapling checkpoints
                #[cfg(feature = "orchard")]
                let sapling_checkpoint_positions: BTreeMap<BlockHeight, Position> =
                    sapling_subtrees
                        .iter()
                        .flat_map(|(_, checkpoints)| checkpoints.iter())
                        .map(|(k, v)| (*k, *v))
                        .collect();

                #[cfg(feature = "orchard")]
                let orchard_checkpoint_positions: BTreeMap<BlockHeight, Position> =
                    orchard_subtrees
                        .iter()
                        .flat_map(|(_, checkpoints)| checkpoints.iter())
                        .map(|(k, v)| (*k, *v))
                        .collect();

                #[cfg(feature = "orchard")]
                fn ensure_checkpoints<
                    'a,
                    H,
                    I: Iterator<Item = &'a BlockHeight>,
                    const DEPTH: u8,
                >(
                    // An iterator of checkpoints heights for which we wish to ensure that
                    // checkpoints exists.
                    ensure_heights: I,
                    // The map of checkpoint positions from which we will draw note commitment tree
                    // position information for the newly created checkpoints.
                    existing_checkpoint_positions: &BTreeMap<BlockHeight, Position>,
                    // The frontier whose position will be used for an inserted checkpoint when
                    // there is no preceding checkpoint in existing_checkpoint_positions.
                    state_final_tree: &Frontier<H, DEPTH>,
                ) -> Vec<(BlockHeight, Checkpoint)> {
                    ensure_heights
                        .flat_map(|ensure_height| {
                            existing_checkpoint_positions
                                .range::<BlockHeight, _>(..=*ensure_height)
                                .last()
                                .map_or_else(
                                    || {
                                        Some((
                                            *ensure_height,
                                            state_final_tree
                                                .value()
                                                .map_or_else(Checkpoint::tree_empty, |t| {
                                                    Checkpoint::at_position(t.position())
                                                }),
                                        ))
                                    },
                                    |(existing_checkpoint_height, position)| {
                                        if *existing_checkpoint_height < *ensure_height {
                                            Some((
                                                *ensure_height,
                                                Checkpoint::at_position(*position),
                                            ))
                                        } else {
                                            // The checkpoint already exists, so we don't need to
                                            // do anything.
                                            None
                                        }
                                    },
                                )
                                .into_iter()
                        })
                        .collect::<Vec<_>>()
                }

                #[cfg(feature = "orchard")]
                let (missing_sapling_checkpoints, missing_orchard_checkpoints) = (
                    ensure_checkpoints(
                        orchard_checkpoint_positions.keys(),
                        &sapling_checkpoint_positions,
                        from_state.final_sapling_tree(),
                    ),
                    ensure_checkpoints(
                        sapling_checkpoint_positions.keys(),
                        &orchard_checkpoint_positions,
                        from_state.final_orchard_tree(),
                    ),
                );

                // Update the Sapling note commitment tree with all newly read note commitments
                {
                    let mut sapling_subtrees_iter = sapling_subtrees.into_iter();
                    wdb.with_sapling_tree_mut::<_, _, Self::Error>(|sapling_tree| {
                        debug!(
                            "Sapling initial tree size at {:?}: {:?}",
                            from_state.block_height(),
                            from_state.final_sapling_tree().tree_size()
                        );
                        sapling_tree.insert_frontier(
                            from_state.final_sapling_tree().clone(),
                            Retention::Checkpoint {
                                id: from_state.block_height(),
                                is_marked: false,
                            },
                        )?;

                        for (tree, checkpoints) in &mut sapling_subtrees_iter {
                            sapling_tree.insert_tree(tree, checkpoints)?;
                        }

                        // Ensure we have a Sapling checkpoint for each checkpointed Orchard block height.
                        // We skip all checkpoints below the minimum retained checkpoint in the
                        // Sapling tree, because branches below this height may be pruned.
                        #[cfg(feature = "orchard")]
                        {
                            let min_checkpoint_height = sapling_tree
                                .store()
                                .min_checkpoint_id()
                                .map_err(ShardTreeError::Storage)?
                                .expect(
                                    "At least one checkpoint was inserted (by insert_frontier)",
                                );

                            for (height, checkpoint) in &missing_sapling_checkpoints {
                                if *height > min_checkpoint_height {
                                    sapling_tree
                                        .store_mut()
                                        .add_checkpoint(*height, checkpoint.clone())
                                        .map_err(ShardTreeError::Storage)?;
                                }
                            }
                        }

                        Ok(())
                    })?;
                }

                // Update the Orchard note commitment tree with all newly read note commitments
                #[cfg(feature = "orchard")]
                {
                    let mut orchard_subtrees = orchard_subtrees.into_iter();
                    wdb.with_orchard_tree_mut::<_, _, Self::Error>(|orchard_tree| {
                        debug!(
                            "Orchard initial tree size at {:?}: {:?}",
                            from_state.block_height(),
                            from_state.final_orchard_tree().tree_size()
                        );
                        orchard_tree.insert_frontier(
                            from_state.final_orchard_tree().clone(),
                            Retention::Checkpoint {
                                id: from_state.block_height(),
                                is_marked: false,
                            },
                        )?;

                        for (tree, checkpoints) in &mut orchard_subtrees {
                            orchard_tree.insert_tree(tree, checkpoints)?;
                        }

                        // Ensure we have an Orchard checkpoint for each checkpointed Sapling block height.
                        // We skip all checkpoints below the minimum retained checkpoint in the
                        // Orchard tree, because branches below this height may be pruned.
                        {
                            let min_checkpoint_height = orchard_tree
                                .store()
                                .min_checkpoint_id()
                                .map_err(ShardTreeError::Storage)?
                                .expect(
                                    "At least one checkpoint was inserted (by insert_frontier)",
                                );

                            for (height, checkpoint) in &missing_orchard_checkpoints {
                                if *height > min_checkpoint_height {
                                    debug!(
                                        "Adding missing Orchard checkpoint for height: {:?}: {:?}",
                                        height,
                                        checkpoint.position()
                                    );
                                    orchard_tree
                                        .store_mut()
                                        .add_checkpoint(*height, checkpoint.clone())
                                        .map_err(ShardTreeError::Storage)?;
                                }
                            }
                        }
                        Ok(())
                    })?;
                }

                wallet::scanning::scan_complete(
                    wdb.conn.0,
                    &wdb.params,
                    Range {
                        start: start_positions.height,
                        end: last_scanned_height + 1,
                    },
                    &note_positions,
                )?;
            }

            Ok(())
        })
    }

    fn put_received_transparent_utxo(
        &mut self,
        _output: &WalletTransparentOutput,
    ) -> Result<Self::UtxoRef, Self::Error> {
        #[cfg(feature = "transparent-inputs")]
        return wallet::put_received_transparent_utxo(&self.conn, &self.params, _output);

        #[cfg(not(feature = "transparent-inputs"))]
        panic!(
            "The wallet must be compiled with the transparent-inputs feature to use this method."
        );
    }

    fn store_decrypted_tx(
        &mut self,
        d_tx: DecryptedTransaction<AccountId>,
    ) -> Result<(), Self::Error> {
        self.transactionally(|wdb| {
            let tx_ref = wallet::put_tx_data(wdb.conn.0, d_tx.tx(), None, None)?;
            let funding_accounts = wallet::get_funding_accounts(wdb.conn.0, d_tx.tx())?;
            let funding_account = funding_accounts.iter().next().copied();
            if funding_accounts.len() > 1 {
                warn!(
                    "More than one wallet account detected as funding transaction {:?}, selecting {:?}",
                    d_tx.tx().txid(),
                    funding_account.unwrap()
                )
            }

            for output in d_tx.sapling_outputs() {
                match output.transfer_type() {
                    TransferType::Outgoing => {
                        //TODO: Recover the UA, if possible.
                        let recipient = Recipient::Sapling(output.note().recipient());
                        wallet::put_sent_output(
                            wdb.conn.0,
                            &wdb.params,
                            *output.account(),
                            tx_ref,
                            output.index(),
                            &recipient,
                            output.note_value(),
                            Some(output.memo()),
                        )?;
                    }
                    TransferType::WalletInternal => {
                        wallet::sapling::put_received_note(wdb.conn.0, output, tx_ref, None)?;

                        let recipient = Recipient::InternalAccount {
                            receiving_account: *output.account(),
                            external_address: None,
                            note: Note::Sapling(output.note().clone()),
                        };

                        wallet::put_sent_output(
                            wdb.conn.0,
                            &wdb.params,
                            *output.account(),
                            tx_ref,
                            output.index(),
                            &recipient,
                            output.note_value(),
                            Some(output.memo()),
                        )?;
                    }
                    TransferType::Incoming => {
                        wallet::sapling::put_received_note(wdb.conn.0, output, tx_ref, None)?;

                        if let Some(account_id) = funding_account {
                            let recipient = Recipient::InternalAccount {
                                receiving_account: *output.account(),
                                // TODO: recover the actual UA, if possible
                                external_address: Some(Address::Sapling(output.note().recipient())),
                                note: Note::Sapling(output.note().clone()),
                            };

                            wallet::put_sent_output(
                                wdb.conn.0,
                                &wdb.params,
                                account_id,
                                tx_ref,
                                output.index(),
                                &recipient,
                                output.note_value(),
                                Some(output.memo()),
                            )?;
                        }
                    }
                }
            }

            #[cfg(feature = "orchard")]
            for output in d_tx.orchard_outputs() {
                match output.transfer_type() {
                    TransferType::Outgoing => {
                        // TODO: Recover the actual UA, if possible.
                        let recipient = Recipient::Unified(
                            UnifiedAddress::from_receivers(
                                Some(output.note().recipient()),
                                None,
                                None,
                            )
                            .expect("UA has an Orchard receiver by construction."),
                            PoolType::Shielded(ShieldedProtocol::Orchard),
                        );

                        wallet::put_sent_output(
                            wdb.conn.0,
                            &wdb.params,
                            *output.account(),
                            tx_ref,
                            output.index(),
                            &recipient,
                            output.note_value(),
                            Some(output.memo()),
                        )?;
                    }
                    TransferType::WalletInternal => {
                        wallet::orchard::put_received_note(wdb.conn.0, output, tx_ref, None)?;

                        let recipient = Recipient::InternalAccount {
                            receiving_account: *output.account(),
                            external_address: None,
                            note: Note::Orchard(*output.note()),
                        };

                        wallet::put_sent_output(
                            wdb.conn.0,
                            &wdb.params,
                            *output.account(),
                            tx_ref,
                            output.index(),
                            &recipient,
                            output.note_value(),
                            Some(output.memo()),
                        )?;
                    }
                    TransferType::Incoming => {
                        wallet::orchard::put_received_note(wdb.conn.0, output, tx_ref, None)?;

                        if let Some(account_id) = funding_account {
                            // Even if the recipient address is external, record the send as internal.
                            let recipient = Recipient::InternalAccount {
                                receiving_account: *output.account(),
                                // TODO: recover the actual UA, if possible
                                external_address: Some(Address::Unified(
                                    UnifiedAddress::from_receivers(
                                    Some(output.note().recipient()),
                                    None,
                                    None,
                                ).expect("UA has an Orchard receiver by construction."))),
                                note: Note::Orchard(*output.note()),
                            };

                            wallet::put_sent_output(
                                wdb.conn.0,
                                &wdb.params,
                                account_id,
                                tx_ref,
                                output.index(),
                                &recipient,
                                output.note_value(),
                                Some(output.memo()),
                            )?;
                        }
                    }
                }
            }

            // If any of the utxos spent in the transaction are ours, mark them as spent.
            #[cfg(feature = "transparent-inputs")]
            for txin in d_tx
                .tx()
                .transparent_bundle()
                .iter()
                .flat_map(|b| b.vin.iter())
            {
                wallet::mark_transparent_utxo_spent(wdb.conn.0, tx_ref, &txin.prevout)?;
            }

            // If we have some transparent outputs:
            if d_tx
                .tx()
                .transparent_bundle()
                .iter()
                .any(|b| !b.vout.is_empty())
            {
                // If the transaction contains spends from our wallet, we will store z->t
                // transactions we observe in the same way they would be stored by
                // create_spend_to_address.
                let funding_accounts = wallet::get_funding_accounts(wdb.conn.0, d_tx.tx())?;
                let funding_account = funding_accounts.iter().next().copied();
                if let Some(account_id) = funding_account {
                    if funding_accounts.len() > 1 {
                        warn!(
                            "More than one wallet account detected as funding transaction {:?}, selecting {:?}",
                            d_tx.tx().txid(),
                            account_id
                        )
                    }

                    for (output_index, txout) in d_tx
                        .tx()
                        .transparent_bundle()
                        .iter()
                        .flat_map(|b| b.vout.iter())
                        .enumerate()
                    {
                        if let Some(address) = txout.recipient_address() {
                            wallet::put_sent_output(
                                wdb.conn.0,
                                &wdb.params,
                                account_id,
                                tx_ref,
                                output_index,
                                &Recipient::Transparent(address),
                                txout.value,
                                None,
                            )?;
                        }
                    }
                }
            }

            Ok(())
        })
    }

    fn store_sent_tx(&mut self, sent_tx: &SentTransaction<AccountId>) -> Result<(), Self::Error> {
        self.transactionally(|wdb| {
            let tx_ref = wallet::put_tx_data(
                wdb.conn.0,
                sent_tx.tx(),
                Some(sent_tx.fee_amount()),
                Some(sent_tx.created()),
            )?;

            // Mark notes as spent.
            //
            // This locks the notes so they aren't selected again by a subsequent call to
            // create_spend_to_address() before this transaction has been mined (at which point the notes
            // get re-marked as spent).
            //
            // Assumes that create_spend_to_address() will never be called in parallel, which is a
            // reasonable assumption for a light client such as a mobile phone.
            if let Some(bundle) = sent_tx.tx().sapling_bundle() {
                for spend in bundle.shielded_spends() {
                    wallet::sapling::mark_sapling_note_spent(
                        wdb.conn.0,
                        tx_ref,
                        spend.nullifier(),
                    )?;
                }
            }
            if let Some(_bundle) = sent_tx.tx().orchard_bundle() {
                #[cfg(feature = "orchard")]
                for action in _bundle.actions() {
                    wallet::orchard::mark_orchard_note_spent(
                        wdb.conn.0,
                        tx_ref,
                        action.nullifier(),
                    )?;
                }

                #[cfg(not(feature = "orchard"))]
                panic!("Sent a transaction with Orchard Actions without `orchard` enabled?");
            }

            #[cfg(feature = "transparent-inputs")]
            for utxo_outpoint in sent_tx.utxos_spent() {
                wallet::mark_transparent_utxo_spent(wdb.conn.0, tx_ref, utxo_outpoint)?;
            }

            for output in sent_tx.outputs() {
                wallet::insert_sent_output(
                    wdb.conn.0,
                    &wdb.params,
                    tx_ref,
                    *sent_tx.account_id(),
                    output,
                )?;

                match output.recipient() {
                    Recipient::InternalAccount {
                        receiving_account,
                        note: Note::Sapling(note),
                        ..
                    } => {
                        wallet::sapling::put_received_note(
                            wdb.conn.0,
                            &DecryptedOutput::new(
                                output.output_index(),
                                note.clone(),
                                *receiving_account,
                                output
                                    .memo()
                                    .map_or_else(MemoBytes::empty, |memo| memo.clone()),
                                TransferType::WalletInternal,
                            ),
                            tx_ref,
                            None,
                        )?;
                    }
                    #[cfg(feature = "orchard")]
                    Recipient::InternalAccount {
                        receiving_account,
                        note: Note::Orchard(note),
                        ..
                    } => {
                        wallet::orchard::put_received_note(
                            wdb.conn.0,
                            &DecryptedOutput::new(
                                output.output_index(),
                                *note,
                                *receiving_account,
                                output
                                    .memo()
                                    .map_or_else(MemoBytes::empty, |memo| memo.clone()),
                                TransferType::WalletInternal,
                            ),
                            tx_ref,
                            None,
                        )?;
                    }
                    _ => (),
                }
            }

            Ok(())
        })
    }

    fn truncate_to_height(&mut self, block_height: BlockHeight) -> Result<(), Self::Error> {
        self.transactionally(|wdb| {
            wallet::truncate_to_height(wdb.conn.0, &wdb.params, block_height)
        })
    }
}

impl<P: consensus::Parameters> WalletCommitmentTrees for WalletDb<rusqlite::Connection, P> {
    type Error = commitment_tree::Error;
    type SaplingShardStore<'a> =
        SqliteShardStore<&'a rusqlite::Transaction<'a>, sapling::Node, SAPLING_SHARD_HEIGHT>;

    fn with_sapling_tree_mut<F, A, E>(&mut self, mut callback: F) -> Result<A, E>
    where
        for<'a> F: FnMut(
            &'a mut ShardTree<
                Self::SaplingShardStore<'a>,
                { sapling::NOTE_COMMITMENT_TREE_DEPTH },
                SAPLING_SHARD_HEIGHT,
            >,
        ) -> Result<A, E>,
        E: From<ShardTreeError<Self::Error>>,
    {
        let tx = self
            .conn
            .transaction()
            .map_err(|e| ShardTreeError::Storage(commitment_tree::Error::Query(e)))?;
        let shard_store = SqliteShardStore::from_connection(&tx, SAPLING_TABLES_PREFIX)
            .map_err(|e| ShardTreeError::Storage(commitment_tree::Error::Query(e)))?;
        let result = {
            let mut shardtree = ShardTree::new(shard_store, PRUNING_DEPTH.try_into().unwrap());
            callback(&mut shardtree)?
        };

        tx.commit()
            .map_err(|e| ShardTreeError::Storage(commitment_tree::Error::Query(e)))?;
        Ok(result)
    }

    fn put_sapling_subtree_roots(
        &mut self,
        start_index: u64,
        roots: &[CommitmentTreeRoot<sapling::Node>],
    ) -> Result<(), ShardTreeError<Self::Error>> {
        let tx = self
            .conn
            .transaction()
            .map_err(|e| ShardTreeError::Storage(commitment_tree::Error::Query(e)))?;
        put_shard_roots::<_, { sapling::NOTE_COMMITMENT_TREE_DEPTH }, SAPLING_SHARD_HEIGHT>(
            &tx,
            SAPLING_TABLES_PREFIX,
            start_index,
            roots,
        )?;
        tx.commit()
            .map_err(|e| ShardTreeError::Storage(commitment_tree::Error::Query(e)))?;
        Ok(())
    }

    #[cfg(feature = "orchard")]
    type OrchardShardStore<'a> = SqliteShardStore<
        &'a rusqlite::Transaction<'a>,
        orchard::tree::MerkleHashOrchard,
        ORCHARD_SHARD_HEIGHT,
    >;

    #[cfg(feature = "orchard")]
    fn with_orchard_tree_mut<F, A, E>(&mut self, mut callback: F) -> Result<A, E>
    where
        for<'a> F: FnMut(
            &'a mut ShardTree<
                Self::OrchardShardStore<'a>,
                { ORCHARD_SHARD_HEIGHT * 2 },
                ORCHARD_SHARD_HEIGHT,
            >,
        ) -> Result<A, E>,
        E: From<ShardTreeError<Self::Error>>,
    {
        let tx = self
            .conn
            .transaction()
            .map_err(|e| ShardTreeError::Storage(commitment_tree::Error::Query(e)))?;
        let shard_store = SqliteShardStore::from_connection(&tx, ORCHARD_TABLES_PREFIX)
            .map_err(|e| ShardTreeError::Storage(commitment_tree::Error::Query(e)))?;
        let result = {
            let mut shardtree = ShardTree::new(shard_store, PRUNING_DEPTH.try_into().unwrap());
            callback(&mut shardtree)?
        };

        tx.commit()
            .map_err(|e| ShardTreeError::Storage(commitment_tree::Error::Query(e)))?;
        Ok(result)
    }

    #[cfg(feature = "orchard")]
    fn put_orchard_subtree_roots(
        &mut self,
        start_index: u64,
        roots: &[CommitmentTreeRoot<orchard::tree::MerkleHashOrchard>],
    ) -> Result<(), ShardTreeError<Self::Error>> {
        let tx = self
            .conn
            .transaction()
            .map_err(|e| ShardTreeError::Storage(commitment_tree::Error::Query(e)))?;
        put_shard_roots::<_, { ORCHARD_SHARD_HEIGHT * 2 }, ORCHARD_SHARD_HEIGHT>(
            &tx,
            ORCHARD_TABLES_PREFIX,
            start_index,
            roots,
        )?;
        tx.commit()
            .map_err(|e| ShardTreeError::Storage(commitment_tree::Error::Query(e)))?;
        Ok(())
    }
}

impl<'conn, P: consensus::Parameters> WalletCommitmentTrees for WalletDb<SqlTransaction<'conn>, P> {
    type Error = commitment_tree::Error;
    type SaplingShardStore<'a> =
        SqliteShardStore<&'a rusqlite::Transaction<'a>, sapling::Node, SAPLING_SHARD_HEIGHT>;

    fn with_sapling_tree_mut<F, A, E>(&mut self, mut callback: F) -> Result<A, E>
    where
        for<'a> F: FnMut(
            &'a mut ShardTree<
                Self::SaplingShardStore<'a>,
                { sapling::NOTE_COMMITMENT_TREE_DEPTH },
                SAPLING_SHARD_HEIGHT,
            >,
        ) -> Result<A, E>,
        E: From<ShardTreeError<commitment_tree::Error>>,
    {
        let mut shardtree = ShardTree::new(
            SqliteShardStore::from_connection(self.conn.0, SAPLING_TABLES_PREFIX)
                .map_err(|e| ShardTreeError::Storage(commitment_tree::Error::Query(e)))?,
            PRUNING_DEPTH.try_into().unwrap(),
        );
        let result = callback(&mut shardtree)?;

        Ok(result)
    }

    fn put_sapling_subtree_roots(
        &mut self,
        start_index: u64,
        roots: &[CommitmentTreeRoot<sapling::Node>],
    ) -> Result<(), ShardTreeError<Self::Error>> {
        put_shard_roots::<_, { sapling::NOTE_COMMITMENT_TREE_DEPTH }, SAPLING_SHARD_HEIGHT>(
            self.conn.0,
            SAPLING_TABLES_PREFIX,
            start_index,
            roots,
        )
    }

    #[cfg(feature = "orchard")]
    type OrchardShardStore<'a> = SqliteShardStore<
        &'a rusqlite::Transaction<'a>,
        orchard::tree::MerkleHashOrchard,
        ORCHARD_SHARD_HEIGHT,
    >;

    #[cfg(feature = "orchard")]
    fn with_orchard_tree_mut<F, A, E>(&mut self, mut callback: F) -> Result<A, E>
    where
        for<'a> F: FnMut(
            &'a mut ShardTree<
                Self::OrchardShardStore<'a>,
                { ORCHARD_SHARD_HEIGHT * 2 },
                ORCHARD_SHARD_HEIGHT,
            >,
        ) -> Result<A, E>,
        E: From<ShardTreeError<Self::Error>>,
    {
        let mut shardtree = ShardTree::new(
            SqliteShardStore::from_connection(self.conn.0, ORCHARD_TABLES_PREFIX)
                .map_err(|e| ShardTreeError::Storage(commitment_tree::Error::Query(e)))?,
            PRUNING_DEPTH.try_into().unwrap(),
        );
        let result = callback(&mut shardtree)?;

        Ok(result)
    }

    #[cfg(feature = "orchard")]
    fn put_orchard_subtree_roots(
        &mut self,
        start_index: u64,
        roots: &[CommitmentTreeRoot<orchard::tree::MerkleHashOrchard>],
    ) -> Result<(), ShardTreeError<Self::Error>> {
        put_shard_roots::<_, { orchard::NOTE_COMMITMENT_TREE_DEPTH as u8 }, ORCHARD_SHARD_HEIGHT>(
            self.conn.0,
            ORCHARD_TABLES_PREFIX,
            start_index,
            roots,
        )
    }
}

/// A handle for the SQLite block source.
pub struct BlockDb(Connection);

impl BlockDb {
    /// Opens a connection to the wallet database stored at the specified path.
    pub fn for_path<P: AsRef<Path>>(path: P) -> Result<Self, rusqlite::Error> {
        Connection::open(path).map(BlockDb)
    }
}

impl BlockSource for BlockDb {
    type Error = SqliteClientError;

    fn with_blocks<F, DbErrT>(
        &self,
        from_height: Option<BlockHeight>,
        limit: Option<usize>,
        with_row: F,
    ) -> Result<(), data_api::chain::error::Error<DbErrT, Self::Error>>
    where
        F: FnMut(CompactBlock) -> Result<(), data_api::chain::error::Error<DbErrT, Self::Error>>,
    {
        chain::blockdb_with_blocks(self, from_height, limit, with_row)
    }
}

/// A block source that reads block data from disk and block metadata from a SQLite database.
///
/// This block source expects each compact block to be stored on disk in the `blocks` subdirectory
/// of the `blockstore_root` path provided at the time of construction. Each block should be
/// written, as the serialized bytes of its protobuf representation, where the path for each block
/// has the pattern:
///
/// `<blockstore_root>/blocks/<block_height>-<block_hash>-compactblock`
///
/// where `<block_height>` is the decimal value of the height at which the block was mined, and
/// `<block_hash>` is the hexadecimal representation of the block hash, as produced by the
/// [`fmt::Display`] implementation for [`zcash_primitives::block::BlockHash`].
///
/// This block source is intended to be used with the following data flow:
/// * When the cache is being filled:
///   * The caller requests the current maximum height height at which cached data is available
///     using [`FsBlockDb::get_max_cached_height`]. If no cached data is available, the caller
///     can use the wallet's synced-to height for the following operations instead.
///   * (recommended for privacy) the caller should round the returned height down to some 100- /
///     1000-block boundary.
///   * The caller uses the lightwalletd's `getblock` gRPC method to obtain a stream of blocks.
///     For each block returned, the caller writes the compact block to `blocks_dir` using the
///     path format specified above. It is fine to overwrite an existing block, since block hashes
///     are immutable and collision-resistant.
///   * Once a caller-determined number of blocks have been successfully written to disk, the
///     caller should invoke [`FsBlockDb::write_block_metadata`] with the metadata for each block
///     written to disk.
/// * The cache can then be scanned using the [`BlockSource`] implementation, providing the
///   wallet's synced-to-height as a starting point.
/// * When part of the cache is no longer needed:
///   * The caller determines some height `H` that is the earliest block data it needs to preserve.
///     This might be determined based on where the wallet is fully-synced to, or other heuristics.
///   * The caller searches the defined filesystem folder for all files beginning in `HEIGHT-*` where
///     `HEIGHT < H`, and deletes those files.
///
/// Note: This API is unstable, and may change in the future. In particular, the [`BlockSource`]
/// API and the above description currently assume that scanning is performed in linear block
/// order; this assumption is likely to be weakened and/or removed in a future update.
#[cfg(feature = "unstable")]
pub struct FsBlockDb {
    conn: Connection,
    blocks_dir: PathBuf,
}

/// Errors that can be generated by the filesystem/sqlite-backed
/// block source.
#[derive(Debug)]
#[cfg(feature = "unstable")]
pub enum FsBlockDbError {
    Fs(io::Error),
    Db(rusqlite::Error),
    Protobuf(prost::DecodeError),
    MissingBlockPath(PathBuf),
    InvalidBlockstoreRoot(PathBuf),
    InvalidBlockPath(PathBuf),
    CorruptedData(String),
    CacheMiss(BlockHeight),
}

#[cfg(feature = "unstable")]
impl From<io::Error> for FsBlockDbError {
    fn from(err: io::Error) -> Self {
        FsBlockDbError::Fs(err)
    }
}

#[cfg(feature = "unstable")]
impl From<rusqlite::Error> for FsBlockDbError {
    fn from(err: rusqlite::Error) -> Self {
        FsBlockDbError::Db(err)
    }
}

#[cfg(feature = "unstable")]
impl From<prost::DecodeError> for FsBlockDbError {
    fn from(e: prost::DecodeError) -> Self {
        FsBlockDbError::Protobuf(e)
    }
}

#[cfg(feature = "unstable")]
impl FsBlockDb {
    /// Creates a filesystem-backed block store at the given path.
    ///
    /// This will construct or open a SQLite database at the path
    /// `<fsblockdb_root>/blockmeta.sqlite` and will ensure that a directory exists at
    /// `<fsblockdb_root>/blocks` where this block store will expect to find serialized block
    /// files as described for [`FsBlockDb`].
    ///
    /// An application using this constructor should ensure that they call
    /// [`crate::chain::init::init_blockmeta_db`] at application startup to ensure
    /// that the resulting metadata database is properly initialized and has had all required
    /// migrations applied before use.
    pub fn for_path<P: AsRef<Path>>(fsblockdb_root: P) -> Result<Self, FsBlockDbError> {
        let meta = fs::metadata(&fsblockdb_root).map_err(FsBlockDbError::Fs)?;
        if meta.is_dir() {
            let db_path = fsblockdb_root.as_ref().join("blockmeta.sqlite");
            let blocks_dir = fsblockdb_root.as_ref().join("blocks");
            fs::create_dir_all(&blocks_dir)?;
            Ok(FsBlockDb {
                conn: Connection::open(db_path).map_err(FsBlockDbError::Db)?,
                blocks_dir,
            })
        } else {
            Err(FsBlockDbError::InvalidBlockstoreRoot(
                fsblockdb_root.as_ref().to_path_buf(),
            ))
        }
    }

    /// Returns the maximum height of blocks known to the block metadata database.
    pub fn get_max_cached_height(&self) -> Result<Option<BlockHeight>, FsBlockDbError> {
        Ok(chain::blockmetadb_get_max_cached_height(&self.conn)?)
    }

    /// Adds a set of block metadata entries to the metadata database, overwriting any
    /// existing entries at the given block heights.
    ///
    /// This will return an error if any block file corresponding to one of these metadata records
    /// is absent from the blocks directory.
    pub fn write_block_metadata(&self, block_meta: &[BlockMeta]) -> Result<(), FsBlockDbError> {
        for m in block_meta {
            let block_path = m.block_file_path(&self.blocks_dir);
            match fs::metadata(&block_path) {
                Err(e) => {
                    return Err(match e.kind() {
                        io::ErrorKind::NotFound => FsBlockDbError::MissingBlockPath(block_path),
                        _ => FsBlockDbError::Fs(e),
                    });
                }
                Ok(meta) => {
                    if !meta.is_file() {
                        return Err(FsBlockDbError::InvalidBlockPath(block_path));
                    }
                }
            }
        }

        Ok(chain::blockmetadb_insert(&self.conn, block_meta)?)
    }

    /// Returns the metadata for the block with the given height, if it exists in the
    /// database.
    pub fn find_block(&self, height: BlockHeight) -> Result<Option<BlockMeta>, FsBlockDbError> {
        Ok(chain::blockmetadb_find_block(&self.conn, height)?)
    }

    /// Rewinds the BlockMeta Db to the `block_height` provided.
    ///
    /// This doesn't delete any files referenced by the records
    /// stored in BlockMeta.
    ///
    /// If the requested height is greater than or equal to the height
    /// of the last scanned block, or if the DB is empty, this function
    /// does nothing.
    pub fn truncate_to_height(&self, block_height: BlockHeight) -> Result<(), FsBlockDbError> {
        Ok(chain::blockmetadb_truncate_to_height(
            &self.conn,
            block_height,
        )?)
    }
}

#[cfg(feature = "unstable")]
impl BlockSource for FsBlockDb {
    type Error = FsBlockDbError;

    fn with_blocks<F, DbErrT>(
        &self,
        from_height: Option<BlockHeight>,
        limit: Option<usize>,
        with_row: F,
    ) -> Result<(), data_api::chain::error::Error<DbErrT, Self::Error>>
    where
        F: FnMut(CompactBlock) -> Result<(), data_api::chain::error::Error<DbErrT, Self::Error>>,
    {
        fsblockdb_with_blocks(self, from_height, limit, with_row)
    }
}

#[cfg(feature = "unstable")]
impl std::fmt::Display for FsBlockDbError {
    fn fmt(&self, f: &mut std::fmt::Formatter) -> std::fmt::Result {
        match self {
            FsBlockDbError::Fs(io_error) => {
                write!(f, "Failed to access the file system: {}", io_error)
            }
            FsBlockDbError::Db(e) => {
                write!(f, "There was a problem with the sqlite db: {}", e)
            }
            FsBlockDbError::Protobuf(e) => {
                write!(f, "Failed to parse protobuf-encoded record: {}", e)
            }
            FsBlockDbError::MissingBlockPath(block_path) => {
                write!(
                    f,
                    "CompactBlock file expected but not found at {}",
                    block_path.display(),
                )
            }
            FsBlockDbError::InvalidBlockstoreRoot(fsblockdb_root) => {
                write!(
                    f,
                    "The block storage root {} is not a directory",
                    fsblockdb_root.display(),
                )
            }
            FsBlockDbError::InvalidBlockPath(block_path) => {
                write!(
                    f,
                    "CompactBlock path {} is not a file",
                    block_path.display(),
                )
            }
            FsBlockDbError::CorruptedData(e) => {
                write!(
                    f,
                    "The block cache has corrupted data and this caused an error: {}",
                    e,
                )
            }
            FsBlockDbError::CacheMiss(height) => {
                write!(
                    f,
                    "Requested height {} does not exist in the block cache",
                    height
                )
            }
        }
    }
}

#[cfg(test)]
#[macro_use]
extern crate assert_matches;

#[cfg(test)]
mod tests {
    use secrecy::SecretVec;
    use zcash_client_backend::data_api::{WalletRead, WalletWrite};
    use zcash_primitives::block::BlockHash;

    use crate::{testing::TestBuilder, AccountId, DEFAULT_UA_REQUEST};

    #[cfg(feature = "unstable")]
    use {
        crate::testing::AddressType, zcash_client_backend::keys::sapling,
        zcash_primitives::transaction::components::amount::NonNegativeAmount,
    };

    #[test]
    fn validate_seed() {
        let st = TestBuilder::new()
            .with_account_from_sapling_activation(BlockHash([0; 32]))
            .build();
        let account = st.test_account().unwrap();

        assert!({
            st.wallet()
                .validate_seed(account.account_id(), st.test_seed().unwrap())
                .unwrap()
        });

        // check that passing an invalid account results in a failure
        assert!({
            let wrong_account_index = AccountId(3);
            !st.wallet()
                .validate_seed(wrong_account_index, st.test_seed().unwrap())
                .unwrap()
        });

        // check that passing an invalid seed results in a failure
        assert!({
            !st.wallet()
                .validate_seed(account.account_id(), &SecretVec::new(vec![1u8; 32]))
                .unwrap()
        });
    }

    #[test]
    pub(crate) fn get_next_available_address() {
        let mut st = TestBuilder::new()
            .with_account_from_sapling_activation(BlockHash([0; 32]))
            .build();
        let account = st.test_account().cloned().unwrap();

        let current_addr = st
            .wallet()
            .get_current_address(account.account_id())
            .unwrap();
        assert!(current_addr.is_some());

        // TODO: Add Orchard
        let addr2 = st
            .wallet_mut()
            .get_next_available_address(account.account_id(), DEFAULT_UA_REQUEST)
            .unwrap();
        assert!(addr2.is_some());
        assert_ne!(current_addr, addr2);

        let addr2_cur = st
            .wallet()
            .get_current_address(account.account_id())
            .unwrap();
        assert_eq!(addr2, addr2_cur);
    }

    #[cfg(feature = "transparent-inputs")]
    #[test]
    fn transparent_receivers() {
        // Add an account to the wallet.
        let st = TestBuilder::new()
            .with_block_cache()
            .with_account_from_sapling_activation(BlockHash([0; 32]))
            .build();
        let account = st.test_account().unwrap();
        let ufvk = account.usk().to_unified_full_viewing_key();
        let (taddr, _) = account.usk().default_transparent_address();

        let receivers = st
            .wallet()
            .get_transparent_receivers(account.account_id())
            .unwrap();

        // The receiver for the default UA should be in the set.
        assert!(receivers.contains_key(
            ufvk.default_address(DEFAULT_UA_REQUEST)
                .expect("A valid default address exists for the UFVK")
                .0
                .transparent()
                .unwrap()
        ));

        // The default t-addr should be in the set.
        assert!(receivers.contains_key(&taddr));
    }

    #[cfg(feature = "unstable")]
    #[test]
    pub(crate) fn fsblockdb_api() {
        use zcash_primitives::consensus::NetworkConstants;
        use zcash_primitives::zip32;

        let mut st = TestBuilder::new().with_fs_block_cache().build();

        // The BlockMeta DB starts off empty.
        assert_eq!(st.cache().get_max_cached_height().unwrap(), None);

        // Generate some fake CompactBlocks.
        let seed = [0u8; 32];
        let hd_account_index = zip32::AccountId::ZERO;
        let extsk = sapling::spending_key(&seed, st.wallet().params.coin_type(), hd_account_index);
        let dfvk = extsk.to_diversifiable_full_viewing_key();
        let (h1, meta1, _) = st.generate_next_block(
            &dfvk,
            AddressType::DefaultExternal,
            NonNegativeAmount::const_from_u64(5),
        );
        let (h2, meta2, _) = st.generate_next_block(
            &dfvk,
            AddressType::DefaultExternal,
            NonNegativeAmount::const_from_u64(10),
        );

        // The BlockMeta DB is not updated until we do so explicitly.
        assert_eq!(st.cache().get_max_cached_height().unwrap(), None);

        // Inform the BlockMeta DB about the newly-persisted CompactBlocks.
        st.cache().write_block_metadata(&[meta1, meta2]).unwrap();

        // The BlockMeta DB now sees blocks up to height 2.
        assert_eq!(st.cache().get_max_cached_height().unwrap(), Some(h2),);
        assert_eq!(st.cache().find_block(h1).unwrap(), Some(meta1));
        assert_eq!(st.cache().find_block(h2).unwrap(), Some(meta2));
        assert_eq!(st.cache().find_block(h2 + 1).unwrap(), None);

        // Rewinding to height 1 should cause the metadata for height 2 to be deleted.
        st.cache().truncate_to_height(h1).unwrap();
        assert_eq!(st.cache().get_max_cached_height().unwrap(), Some(h1));
        assert_eq!(st.cache().find_block(h1).unwrap(), Some(meta1));
        assert_eq!(st.cache().find_block(h2).unwrap(), None);
        assert_eq!(st.cache().find_block(h2 + 1).unwrap(), None);
    }
}<|MERGE_RESOLUTION|>--- conflicted
+++ resolved
@@ -46,18 +46,7 @@
     path::Path,
 };
 use subtle::ConditionallySelectable;
-<<<<<<< HEAD
-use zcash_primitives::{
-    block::BlockHash,
-    consensus::{self, BlockHeight},
-    memo::{Memo, MemoBytes},
-    transaction::{components::amount::NonNegativeAmount, Transaction, TxId},
-    zip32::{self, DiversifierIndex},
-};
-use zip32::fingerprint::SeedFingerprint;
-=======
 use tracing::{debug, trace, warn};
->>>>>>> 3877c38a
 
 use zcash_client_backend::{
     address::UnifiedAddress,
@@ -82,7 +71,7 @@
     consensus::{self, BlockHeight},
     memo::{Memo, MemoBytes},
     transaction::{components::amount::NonNegativeAmount, Transaction, TxId},
-    zip32::{self, DiversifierIndex, Scope},
+    zip32::{self, DiversifierIndex},
 };
 use zip32::fingerprint::SeedFingerprint;
 
